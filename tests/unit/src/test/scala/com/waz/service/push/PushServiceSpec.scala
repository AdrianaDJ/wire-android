--- conflicted
+++ resolved
@@ -43,7 +43,6 @@
 import scala.concurrent.duration._
 import scala.concurrent.{Future, Promise}
 
-<<<<<<< HEAD
 //class PushServiceSpec extends AndroidFreeSpec { test =>
 //
 //  val wsConnected = Signal(false)
@@ -121,7 +120,7 @@
 //        CancellableFuture.successful(Right( LoadNotificationsResponse(Vector(pushNotification), hasMore = false, None) ))
 //      )
 //
-//      getService().syncHistory("cloud messaging push")
+//      getService().syncHistory(FetchFromIdle(Some(Uid()))
 //      result(idPref.signal.filter(_.contains(pushNotification.id)).head)
 //    }
 //
@@ -334,7 +333,7 @@
 //      (client.loadNotifications _).expects(Some(pushNotification.id), *).never()
 //      val service = getService()
 //
-//      service.syncHistory("cloud message push")
+//      service.syncHistory(FetchFromIdle(Some(Uid()))
 //
 //      await(service.waitingForRetry.filter(_ == true).head)
 //      wsConnected ! true
@@ -417,380 +416,4 @@
 //    """.stripMargin
 //  val notObject = new JSONObject(notJson)
 //  val pushNotification = PushNotificationEncoded.NotificationDecoder(notObject)
-//}
-=======
-class PushServiceSpec extends AndroidFreeSpec { test =>
-
-  val wsConnected = Signal(false)
-
-  val clientId            = ClientId()
-  val context             = mock[Context]
-  val pipeline            = mock[EventPipeline]
-  val otrService          = mock[OtrService]
-  val websocket           = mock[WebSocketClientService]
-  val receivedPushes      = mock[ReceivedPushStorage]
-  val notificationStorage = mock[PushNotificationEventsStorage]
-  val znet                = mock[ZNetClient]
-  val sync                = mock[SyncServiceHandle]
-  val prefs               = new TestGlobalPreferences
-  val userPrefs           = new TestUserPreferences
-  val network             = mock[NetworkModeService]
-  val lifeCycle           = mock[UiLifeCycle]
-  val client              = mock[PushNotificationsClient]
-
-  implicit val ctx = Threading.Background
-
-  val wsClient = Signal(Option.empty[WebSocketClient])
-  val uiActive = Signal(true)
-
-  (websocket.connected _).expects().anyNumberOfTimes().returning(wsConnected)
-  (websocket.client _).expects().anyNumberOfTimes().returning(wsClient)
-
-  val notsHandler = Signal[EventHandler]()
-  (notificationStorage.registerEventHandler (_: EventHandler)(_: EventContext)).expects(*, *).onCall { (handler: EventHandler, ec: EventContext) =>
-    Future(notsHandler ! handler)
-  }
-
-  val savedEvents = Signal(Set.empty[PushNotificationEncoded]).disableAutowiring()
-
-  (notificationStorage.saveAll _).expects(*).anyNumberOfTimes().onCall { ev: Seq[PushNotificationEncoded] =>
-    savedEvents.mutate(_ ++ ev.toSet)
-    Future.successful({})
-  }
-  (lifeCycle.uiActive _).expects().anyNumberOfTimes().returning(uiActive)
-
-  val syncPerformed = Signal(0)
-  (sync.performFullSync _).expects().anyNumberOfTimes().onCall { _ =>
-    Future.successful { syncPerformed.mutate { _ + 1 } }
-  }
-
-  val networkMode = Signal(NetworkMode._4G)
-  (network.networkMode _).expects().anyNumberOfTimes.returning(networkMode)
-  (network.getNetworkOperatorName _).expects().anyNumberOfTimes().returning("Network operator")
-
-  (receivedPushes.list _).expects().anyNumberOfTimes().returning(Future.successful(Seq.empty))
-  (receivedPushes.removeAll _).expects(*).anyNumberOfTimes().returning(Future.successful({}))
-
-  (tracking.track _).expects(*, *).anyNumberOfTimes()
-
-  def EmptyPushNotificationEncoded = PushNotificationEncoded(Uid(), new JSONArray)
-
-  val ws = new WebSocketClient(context, UserId(), mock[AsyncClient], Uri.parse(""), mock[AccessTokenProvider]) {
-    override lazy val wakeLock: WakeLock = new FakeLock
-
-    override def connect(): CancellableFuture[WebSocket] = CancellableFuture.successful(mock[WebSocket])
-  }
-
-  private lazy val idPref = userPrefs.preference(LastStableNotification)
-
-  override def beforeEach(): Unit = {
-    super.beforeEach()
-    idPref := Some(lastId)
-    result(idPref.signal.filter(_.contains(lastId)).head)
-  }
-
-  feature("/notifications") {
-    scenario("get a notification from cloud messaging push") {
-      wsClient ! Some(ws)
-      (client.loadNotifications _).expects(*, *).once().returning(
-        CancellableFuture.successful(Right( LoadNotificationsResponse(Vector(pushNotification), hasMore = false, None) ))
-      )
-
-      getService().syncHistory(FetchFromIdle(Some(Uid())))
-      result(idPref.signal.filter(_.contains(pushNotification.id)).head)
-    }
-
-    scenario("fetch last notification when there is no local last notification id") {
-
-      idPref := None
-      result(idPref.signal.filter(_.isEmpty).head)
-
-      (client.loadLastNotification _).expects(clientId).once().returning(
-          CancellableFuture.successful(Right( LoadNotificationsResponse(Vector(pushNotification), hasMore = false, None) ))
-      )
-
-      getService()
-
-      wsClient ! Some(ws)
-      wsConnected ! true
-
-      result(idPref.signal.filter(_.contains(pushNotification.id)).head)
-      result(syncPerformed.filter(_ == 0).head)
-    }
-
-    scenario("fetch notifications and update last id") {
-      val notification1 = EmptyPushNotificationEncoded
-      val notification2 = EmptyPushNotificationEncoded
-      (client.loadNotifications _).expects(*, *).once().returning(
-        CancellableFuture.successful(Right( LoadNotificationsResponse(Vector(notification1, notification2), hasMore = false, None) ))
-      )
-
-      getService()
-      wsClient ! Some(ws)
-      wsConnected ! true
-
-      result(idPref.signal.filter(_.contains(notification2.id)).head)
-      awaitAllTasks
-      result(syncPerformed.filter(_ == 0).head)
-    }
-
-    scenario("request slow sync and fetch last notification if /notifications returns error") {
-      clock + 10.minutes
-      val time = clock.instant()
-      (client.loadNotifications _).expects(*, *).once().returning(
-          CancellableFuture.successful(Left(ErrorResponse(Response.Status.NotFound, "", "")))
-      )
-
-      (client.loadNotifications _).expects(*, *).once().returning(
-          CancellableFuture.successful(Right( LoadNotificationsResponse(Vector(EmptyPushNotificationEncoded, EmptyPushNotificationEncoded), hasMore = false, None) ))
-      )
-
-      val service = getService()
-      wsClient ! Some(ws)
-      wsConnected ! true
-
-      result(service.onHistoryLost.filter(_ == time).head)
-      result(syncPerformed.filter(_ == 1).head)
-    }
-  }
-
-  feature("network changes") {
-    scenario("schedule a delayed retry after a failed load") {
-      val notification1 = EmptyPushNotificationEncoded
-      val notification2 = EmptyPushNotificationEncoded
-
-      (client.loadNotifications _).expects(*, *).once().returning(
-        CancellableFuture.successful(Left(ErrorResponse.InternalError))
-      )
-      (client.loadNotifications _).expects(*, *).once().returning(
-        CancellableFuture.successful(Right( LoadNotificationsResponse(Vector(notification1, notification2), hasMore = false, None) ))
-      )
-
-      PushService.syncHistoryBackoff = TestBackoff()
-
-      getService()
-      wsClient ! Some(ws)
-      wsConnected ! true
-
-      result(idPref.signal.filter(_.contains(notification2.id)).head)
-    }
-
-    scenario("sync history on network change after a failed load") {
-      val notification1 = EmptyPushNotificationEncoded
-      val notification2 = EmptyPushNotificationEncoded
-
-      (client.loadNotifications _).expects(*, *).once().returning(
-        CancellableFuture.successful(Left(ErrorResponse.InternalError))
-      )
-      (client.loadNotifications _).expects(*, *).once().returning(
-        CancellableFuture.successful(Right( LoadNotificationsResponse(Vector(notification1, notification2), hasMore = false, None) ))
-      )
-
-      val service = getService()
-      PushService.syncHistoryBackoff = TestBackoff(testDelay = 1.day) // long enough so we don't have to worry about it
-      wsClient ! Some(ws)
-      wsConnected ! true
-
-      await(service.waitingForRetry.filter(_ == true).head)
-      networkMode ! NetworkMode.WIFI // switching to wifi should trigger reloading
-
-      result(idPref.signal.filter(_.contains(notification2.id)).head)
-    }
-
-    scenario("don't sync history on network change without a failed load") {
-
-      val notification1 = EmptyPushNotificationEncoded
-      (client.loadNotifications _).expects(*, *).once().returning(
-        CancellableFuture.successful(Right( LoadNotificationsResponse(Vector(notification1), hasMore = false, None) ))
-      )
-
-      PushService.syncHistoryBackoff = TestBackoff(testDelay = 1.days) // long enough so we don't have to worry about it
-
-      getService()
-
-      wsClient ! Some(ws)
-      wsConnected ! true
-
-      result(idPref.signal.filter(_.contains(notification1.id)).head)
-
-      networkMode ! NetworkMode.WIFI // switching to wifi should NOT trigger reloading
-      awaitAllTasks
-      result(idPref.signal.filter(_.contains(notification1.id)).head)
-    }
-  }
-
-  feature("web socket notifications") {
-
-    scenario("receive notifications first with a fetch, then with a push") {
-
-      val pushNot = PushNotificationEncoded(Uid("push-not-id"), new JSONArray)
-      val wsJson = new JSONObject(notJson)
-      val wsNot = PushNotificationEncoded.NotificationDecoder(wsJson)
-
-      (client.loadNotifications _).expects(*, *).once().returning(
-        CancellableFuture.successful(Right(LoadNotificationsResponse(Vector(pushNot), hasMore = false, None)))
-      )
-
-      getService()
-      wsClient ! Some(ws)
-      wsConnected ! true
-
-      result(idPref.signal.filter(_.contains(pushNot.id)).head)
-
-      ws.onMessage ! JsonObjectResponse(wsJson)
-
-      result(idPref.signal.filter(_.contains(wsNot.id)).head)
-    }
-
-    scenario("receive a push notification during a fetch") {
-
-      /**
-        * Note, here we will end up processing the websocket notification twice if it is included in the fetch payload.
-        * However, this scenario should not happen often and the worst that can happen is that we process an event twice,
-        * getting duplicate errors from Cryptobox or discarding the event further down the line.
-        */
-
-      val json:JSONObject = OtrClientRemoveEvent.Encoder(OtrClientRemoveEvent(ClientId()))
-      val pushNot = PushNotificationEncoded(Uid("push-not-id"), new JSONArray().put(json))
-      val wsJson = new JSONObject(notJson)
-      val wsNot = PushNotificationEncoded.NotificationDecoder(wsJson)
-
-      (client.loadNotifications _).expects(*, *).once().onCall { _ =>
-        ws.onMessage.publish(JsonObjectResponse(wsJson), Threading.Background)
-        CancellableFuture.successful {
-          Right(LoadNotificationsResponse(Vector(pushNot, wsNot), hasMore = false, None))
-        }
-      }
-
-      getService()
-      wsClient ! Some(ws)
-      wsConnected ! true
-
-      result(idPref.signal.filter(_.contains(wsNot.id)).head) // processed as second even though received first
-      result(savedEvents.filter(_.size == 2).head)
-    }
-  }
-
-  feature("Fetch retries") {
-
-    scenario("Retry should occur after delay expires") {
-      val notification1 = EmptyPushNotificationEncoded
-      (client.loadNotifications _).expects(Some(lastId), *).once().returning(
-        CancellableFuture.successful(Left(ErrorResponse.InternalError))
-      )
-
-      // this should be triggered by a network change and it still should use lastId, not pushNotification.id
-      (client.loadNotifications _).expects(Some(lastId), *).once().returning(
-        CancellableFuture.successful(Right(LoadNotificationsResponse(Vector(notification1, pushNotification), hasMore = false, None)))
-      )
-
-      PushService.syncHistoryBackoff = TestBackoff()
-      getService()
-      wsConnected ! true
-      wsClient ! Some(ws)
-
-      result(idPref.signal.filter(_.contains(pushNotification.id)).head)
-    }
-
-    scenario("Opening websocket while waiting for a fetch retry should immediately drop the delay and re-try") {
-      val notification1 = PushNotificationEncoded(Uid("not1"), new JSONArray)
-      wsClient ! Some(ws)
-      PushService.syncHistoryBackoff = TestBackoff(testDelay = 1.day) //plenty of time in which the websocket can become active
-
-      (client.loadNotifications _).expects(Some(lastId), *).once().returning(
-        CancellableFuture.successful(Left(ErrorResponse.InternalError))
-      )
-
-      // this should be triggered by a websocket connectivity change and it still should use lastId, not pushNotification.id
-      (client.loadNotifications _).expects(*, *).anyNumberOfTimes().returning(
-        CancellableFuture.successful(Right(LoadNotificationsResponse(Vector(notification1, pushNotification), hasMore = false, None)))
-      )
-
-      (client.loadNotifications _).expects(Some(pushNotification.id), *).never()
-      val service = getService()
-
-      service.syncHistory(FetchFromIdle(Some(Uid())))
-
-      await(service.waitingForRetry.filter(_ == true).head)
-      wsConnected ! true
-      result(idPref.signal.filter(_.contains(pushNotification.id)).head)
-    }
-
-    scenario("Ensure that push service notification pipeline executes atomically") {
-
-      val event1Json = JsonEncoder { o =>
-        o.put("type",     "conversation.call-message")
-        o.put("convId",   "convId")
-        o.put("time",     clock.instant().toString)
-        o.put("from",     "user_id")
-        o.put("sender",   "client_id")
-        o.put("content",  "abc")
-
-      }
-
-      val event1 = PushNotificationEvent(Uid(), 1, decrypted = false, event1Json, None, transient = false)
-
-      (notificationStorage.encryptedEvents _).expects().returning(Future(Seq(event1)))
-
-      (notificationStorage.setAsDecrypted _).expects(1).returning(Future.successful({}))
-
-      @volatile var decryptedCalls = 0
-      object lock
-      (notificationStorage.getDecryptedRows _).expects(*).twice().onCall { _: Int =>
-        Future {
-          lock.synchronized {
-            decryptedCalls += 1
-
-            decryptedCalls match {
-              case 1 => IndexedSeq(event1.copy(decrypted = true))
-              case 2 => IndexedSeq.empty
-              case _ => fail("Unexpected call to getDecryptedRows")
-            }
-          }
-        }
-      }
-
-      (notificationStorage.removeRows _).expects(*).returning(Future.successful({}))
-
-      val pipelinePromise = Promise[Unit]()
-      val pipeline = new EventPipeline {
-        override def apply(input: Traversable[Event]) =
-          Future(pipelinePromise.success({}))
-      }
-
-      getService(pipeline)
-
-      result(notsHandler.head.flatMap(_.apply()))
-      result(pipelinePromise.future)
-    }
-  }
-
-
-  def getService(pipeline: EventPipeline = pipeline) = {
-
-    (websocket.client _).expects().anyNumberOfTimes().returning(Signal.const(Option.empty[WebSocketClient]))
-    (websocket.connected _).expects().anyNumberOfTimes().returning(Signal.const(false))
-
-    new PushServiceImpl(account1Id, context, userPrefs, prefs, receivedPushes, notificationStorage,
-      client, clientId, pipeline, otrService, websocket, network, lifeCycle, tracking, sync)
-  }
-
-
-  val lastId = Uid("last-id")
-  val notJson = s"""
-      | {
-      |   "id":"ws-not-id",
-      |   "payload":[
-      |     {
-      |       "type": "user.client-remove",
-      |       "client": {
-      |         "id": "some-client"
-      |       }
-      |    }
-      |   ]
-      | }
-    """.stripMargin
-  val notObject = new JSONObject(notJson)
-  val pushNotification = PushNotificationEncoded.NotificationDecoder(notObject)
-}
->>>>>>> 322d28a1
+//}