--- conflicted
+++ resolved
@@ -232,63 +232,6 @@
         case _ => postAssetMessage(asset, None)
       }
 
-<<<<<<< HEAD
-    def sendWithV2(asset: AssetData) = {
-      postOriginal(asset).flatMap {
-        case Left(err) => CancellableFuture successful Left(err)
-        case Right(origTime) =>
-          convLock.release()
-          //send preview
-          CancellableFuture.lift(asset.previewId.map(assets.storage.get).getOrElse(Future successful None)).flatMap {
-            case Some(prev) =>
-              val key = AESKey()
-              def proto(sha: Sha256) = {
-                asset.mime match {
-                  case Mime.Image() => GenericMessage(Uid(asset.id.str), msg.ephemeral, Proto.ImageAsset(asset))
-                  case _ => GenericMessage(Uid(asset.id.str), msg.ephemeral, Proto.Asset(asset.copy(sha = Some(sha)), Some(prev.copyWithRemoteData(RemoteData(otrKey = Some(key), sha256 = Some(sha))))))
-                }
-              }
-
-              (for {
-                rcps <- CancellableFuture lift recipients(conv, msg.ephemeral)
-                Some(data) <- assets.getAssetData(prev.id)
-                res <- otrSync.postAssetDataV2(conv, key, proto, data, recipients = rcps)
-              } yield res).flatMap {
-                case Right((r, date)) => CancellableFuture lift assets.storage.mergeOrCreateAsset(prev.copyWithRemoteData(r)).map(Right(_))
-                case Left(err) => CancellableFuture successful Left(err)
-              }
-            case None => CancellableFuture successful Right(None)
-          }.flatMap { //send asset
-            case Right(prev) =>
-              val key = AESKey()
-              def proto(sha: Sha256) = {
-                val withRemoteData = asset.copyWithRemoteData(RemoteData(otrKey = Some(key), sha256 = Some(sha)))
-                asset.mime match {
-                  case Mime.Image() => GenericMessage(Uid(asset.id.str), msg.ephemeral, Proto.ImageAsset(withRemoteData))
-                  case _ => GenericMessage(Uid(asset.id.str), msg.ephemeral, Proto.Asset(withRemoteData, prev.map(_.copy(remoteId = None)))) //don't want to confuse other clients with a remote id
-                }
-              }
-
-              (for {
-                rcps <- CancellableFuture lift recipients(conv, msg.ephemeral)
-                Some(data) <- assets.getAssetData(asset.id)
-                res <- otrSync.postAssetDataV2(conv, key, proto, data, recipients = rcps)
-              } yield res).flatMap {
-                case Right((r@RemoteData(_, _, _, sha, _), date)) =>
-                  val updated = asset.copyWithRemoteData(r)
-                  CancellableFuture lift (for {
-                    _ <- assets.storage.mergeOrCreateAsset(updated)
-                    _ <- service.content.updateMessage(msg.id)(m => sha.fold(m)(s => m.copy(protos = Seq(proto(s)))))
-                  } yield Right(date.instant))
-                case Left(err) => CancellableFuture successful Left(err)
-              }
-            case Left(err) => CancellableFuture successful Left(err)
-          }
-      }
-    }
-
-=======
->>>>>>> f31fc73b
     def sendWithV3(asset: AssetData) = {
       postOriginal(asset).flatMap {
         case Left(err) => CancellableFuture successful Left(err)
