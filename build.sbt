--- conflicted
+++ resolved
@@ -8,11 +8,7 @@
 import SharedSettings._
 
 val MajorVersion = "123"
-<<<<<<< HEAD
-val MinorVersion = "5" // hotfix release
-=======
 val MinorVersion = "6" // hotfix release
->>>>>>> 70ee2cdf
 
 version in ThisBuild := {
   val jobName = sys.env.get("JOB_NAME")
