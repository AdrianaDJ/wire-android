/**
 * Wire
 * Copyright (C) 2016 Wire Swiss GmbH
 *
 * This program is free software: you can redistribute it and/or modify
 * it under the terms of the GNU General Public License as published by
 * the Free Software Foundation, either version 3 of the License, or
 * (at your option) any later version.
 *
 * This program is distributed in the hope that it will be useful,
 * but WITHOUT ANY WARRANTY; without even the implied warranty of
 * MERCHANTABILITY or FITNESS FOR A PARTICULAR PURPOSE.  See the
 * GNU General Public License for more details.
 *
 * You should have received a copy of the GNU General Public License
 * along with this program.  If not, see <http://www.gnu.org/licenses/>.
 */
package com.waz.zclient.controllers.userpreferences;

import android.annotation.SuppressLint;
import android.content.Context;
import android.content.SharedPreferences;
import android.content.pm.PackageManager;
import com.waz.zclient.R;
import com.waz.zclient.camera.CameraFacing;
import com.waz.zclient.utils.StringUtils;
import org.json.JSONArray;
import org.json.JSONException;
import timber.log.Timber;

import java.util.List;
import java.util.Set;
import java.util.HashSet;
import java.util.UUID;
import java.util.Collection;

public class UserPreferencesController implements IUserPreferencesController {

    public static final String USER_PREFS_TAG = "com.waz.zclient.user.preferences";
    private static final String USER_PREFS_VERSION_ID = "USER_PREFS_VERSION_ID";

    public static final String USER_PREFS_LAST_ACCENT_COLOR = "USER_PREFS_LAST_ACCENT_COLOR";
    public static final String USER_PREFS_REFERRAL_TOKEN = "USER_PREFS_REFERRAL_TOKEN";
    public static final String USER_PREFS_GENERIC_INVITATION_TOKEN = "USER_PREFS_GENERIC_INVITATION_TOKEN";
    public static final String USER_PREFS_PERSONAL_INVITATION_TOKEN = "USER_PREFS_PERSONAL_INVITATION_TOKEN";
    public static final String USER_PERFS_AB_TESTING_GROUP = "USER_PERFS_AB_TESTING_GROUP";
    private static final String USER_PREFS_SHOW_SHARE_CONTACTS_DIALOG = "USER_PREFS_SHOW_SHARE_CONTACTS_DIALOG ";
    private static final String USER_PREFS_RECENT_CAMERA_DIRECTION = "USER_PREFS_RECENT_CAMERA_DIRECTION";
    private static final String USER_PREF_SPOTIFY_LOGIN_COUNT = "PREF_SPOTIFY_LOGIN_COUNT";
    private static final String USER_PREF_PHONE_VERIFICATION_CODE = "PREF_PHONE_VERIFICATION_CODE";
    private static final String USER_PREF_APP_CRASH = "USER_PREF_APP_CRASH";
    private static final String USER_PREF_APP_CRASH_DETAILS = "USER_PREF_APP_CRASH_DETAILS";
    private static final String USER_PREF_FLASH_STATE = "USER_PREF_FLASH_STATE";
    private static final String USER_PREF_LOGGED_IN = "USER_PREF_LOGGED_IN_%s";
    private static final String USER_PREF_AB_TESTING_UUID = "USER_PREF_AB_TESTING_UUID";
    private static final String USER_PREF_ACTION_PREFIX = "USER_PREF_ACTION_PREFIX";
    private static final String USER_PREF_RECENT_EMOJIS = "USER_PREF_RECENT_EMOJIS";
    private static final String USER_PREF_UNSUPPORTED_EMOJIS = "USER_PREF_UNSUPPORTED_EMOJIS";
    private static final String USER_PREF_UNSUPPORTED_EMOJIS_CHECKED = "USER_PREF_UNSUPPORTED_EMOJIS_CHECKED";
    private static final String USER_PREF_LAST_EPHEMERAL_VALUE = "USER_PREF_LAST_EPHEMERAL_VALUE";

    private static final String PREFS_DEVICE_ID = "com.waz.device.id";

    private static final int AB_TESTING_GROUP_COUNT = 6;

    private final SharedPreferences userPreferences;
    private Context context;

    public UserPreferencesController(Context context) {
        this.context = context;
        userPreferences = context.getSharedPreferences(USER_PREFS_TAG, Context.MODE_PRIVATE);

        // get old version
        int oldVersion = userPreferences.getInt(USER_PREFS_VERSION_ID, 0);
        int newVersion = 0;
        // get new version
        try {
            newVersion = context.getPackageManager().getPackageInfo(context.getPackageName(), 0).versionCode;
        } catch (PackageManager.NameNotFoundException e) {
            Timber.e(e, "Failed loading version for UserPreferencesController!");
        }
        updateSharedPreferences(oldVersion, newVersion);
    }

    private void updateSharedPreferences(int oldVersion, int newVersion) {
        // TODO do something very clever here if old and new version do not match
        // at the end
        userPreferences.edit().putInt(USER_PREFS_VERSION_ID, newVersion).apply();
    }

    @Override
    public void tearDown() {
        context = null;
    }

    @SuppressLint("CommitPrefEdits")
    @Override
    public void reset() {
        // TODO: AN-2066 Should reset all preferences
    }

    public void setLastAccentColor(int accentColor) {
        userPreferences.edit().putInt(USER_PREFS_LAST_ACCENT_COLOR, accentColor).apply();
    }

    public int getLastAccentColor() {
        return userPreferences.getInt(USER_PREFS_LAST_ACCENT_COLOR, -1);
    }

    @Override
    public boolean showContactsDialog() {
        return userPreferences.getBoolean(USER_PREFS_SHOW_SHARE_CONTACTS_DIALOG, true);
    }

    @Override
    public void setRecentCameraDirection(CameraFacing cameraFacing) {
        userPreferences.edit().putInt(USER_PREFS_RECENT_CAMERA_DIRECTION, cameraFacing.facing).apply();
    }

    @Override
    public CameraFacing getRecentCameraDirection() {
        return CameraFacing.getFacing(userPreferences.getInt(USER_PREFS_RECENT_CAMERA_DIRECTION,
                                                             CameraFacing.BACK.facing));
    }

    @Override
    public void setReferralToken(String token) {
        userPreferences.edit().putString(USER_PREFS_REFERRAL_TOKEN, token).apply();
    }

    @Override
    public String getReferralToken() {
        return userPreferences.getString(USER_PREFS_REFERRAL_TOKEN, null);
    }

    @Override
    public void setGenericInvitationToken(String token) {
        userPreferences.edit().putString(USER_PREFS_GENERIC_INVITATION_TOKEN, token).apply();
    }

    @Override
    public String getGenericInvitationToken() {
        return userPreferences.getString(USER_PREFS_GENERIC_INVITATION_TOKEN, null);
    }

    @Override
    public void setPersonalInvitationToken(String token) {
        userPreferences.edit().putString(USER_PREFS_PERSONAL_INVITATION_TOKEN, token).apply();
    }

    @Override
    public String getPersonalInvitationToken() {
        return userPreferences.getString(USER_PREFS_PERSONAL_INVITATION_TOKEN, null);
    }

    @Override
    public boolean showStatusBar() {
        return userPreferences.getBoolean(context.getString(R.string.pref_dev_status_bar_key), true);
    }

    @Override
    public String getLastCallSessionId() {
        return userPreferences.getString(context.getString(R.string.pref_dev_avs_last_call_session_id_key),
                                         context.getString(R.string.pref_dev_avs_last_call_session_id_not_available));
    }

    @Override
    public void setPostSessionIdToConversation(boolean postSessionIdToConversation) {
        userPreferences.edit().putBoolean(context.getString(R.string.pref_dev_avs_post_session_id_key), postSessionIdToConversation).apply();
    }

    @Override
    public boolean isPostSessionIdToConversation() {
        return userPreferences.getBoolean(context.getString(R.string.pref_dev_avs_post_session_id_key), false);
    }

    @Override
    public String getDeviceId() {
        String id = userPreferences.getString(PREFS_DEVICE_ID, null);
        if (id == null) {
            id = getLegacyDeviceId();
            if (id == null) {
                id = UUID.randomUUID().toString();
            }
            userPreferences.edit()
                           .putString(PREFS_DEVICE_ID, id)
                           .apply();
        }
        return id;
    }

    private String getLegacyDeviceId() {
        SharedPreferences prefs = context.getSharedPreferences("zprefs", Context.MODE_PRIVATE);
        return prefs.getString(PREFS_DEVICE_ID, null);
    }

    @Override
    public void incrementSpotifyLoginTriesCount() {
        userPreferences.edit().putInt(USER_PREF_SPOTIFY_LOGIN_COUNT, getSpotifyLoginTriesCount() + 1).apply();
    }

    @Override
    public int getSpotifyLoginTriesCount() {
        return userPreferences.getInt(USER_PREF_SPOTIFY_LOGIN_COUNT, 0);
    }

    @Override
    public boolean isCursorSendButtonEnabled() {
        return userPreferences.getBoolean(context.getString(R.string.pref_options_cursor_send_button_key), true);
    }

    @Override
    public void setVerificationCode(String code) {
        userPreferences.edit().putString(USER_PREF_PHONE_VERIFICATION_CODE, code).apply();
    }

    @Override
    public void removeVerificationCode() {
        userPreferences.edit().remove(USER_PREF_PHONE_VERIFICATION_CODE).apply();
    }

    @Override
    public String getVerificationCode() {
        return userPreferences.getString(USER_PREF_PHONE_VERIFICATION_CODE, null);
    }

    @Override
    public boolean hasVerificationCode() {
        return userPreferences.contains(USER_PREF_PHONE_VERIFICATION_CODE);
    }

    @Override
    @SuppressWarnings("CommitPrefEdits")
    public void setCrashException(String exception, String details) {
        userPreferences.edit()
                       .putString(USER_PREF_APP_CRASH, exception)
                       .putString(USER_PREF_APP_CRASH_DETAILS, details)
                       .commit();
    }

    @Override
    public String getCrashException() {
        String exception = userPreferences.getString(USER_PREF_APP_CRASH, null);
        if (exception != null) {
            userPreferences.edit().putString(USER_PREF_APP_CRASH, null).apply();
        }
        return exception;
    }

    @Override
    public String getCrashDetails() {
        String details = userPreferences.getString(USER_PREF_APP_CRASH_DETAILS, null);
        if (details != null) {
            userPreferences.edit().putString(USER_PREF_APP_CRASH_DETAILS, null).apply();
        }
        return details;
    }

    @Override
    public String getSavedFlashState() {
        return userPreferences.getString(USER_PREF_FLASH_STATE, "");
    }

    @Override
    public void setSavedFlashState(String state) {
        userPreferences.edit().putString(USER_PREF_FLASH_STATE, state).apply();
    }

    @Override
    public boolean isImageDownloadPolicyWifiOnly() {
        String downloadPolicyWifi = context.getString(R.string.zms_image_download_value_wifi);
        String defaultPolicy = context.getString(R.string.zms_image_download_value_always);
        String prefKey = context.getString(R.string.pref_options_image_download_key);
        return downloadPolicyWifi.equals(userPreferences.getString(prefKey, defaultPolicy));
    }

    @Override
    public boolean hasUserLoggedIn(String userId) {
        return userPreferences.getBoolean(String.format(USER_PREF_LOGGED_IN, userId), false);
    }

    @Override
    public void userLoggedIn(String userId) {
        userPreferences.edit().putBoolean(String.format(USER_PREF_LOGGED_IN, userId), true).apply();
    }

    @Override
    public void setPerformedAction(@Action int action) {
        userPreferences.edit().putBoolean(USER_PREF_ACTION_PREFIX + action, true).apply();
    }

    @Override
    public boolean hasPerformedAction(@Action int action) {
        return userPreferences.getBoolean(USER_PREF_ACTION_PREFIX + action, false);
    }

    @Override
    public int getABTestingGroup() {
        int group = userPreferences.getInt(USER_PERFS_AB_TESTING_GROUP, -1);
        if (group == -1) {
            UUID uuid = UUID.randomUUID();
            userPreferences.edit().putString(USER_PREF_AB_TESTING_UUID, uuid.toString()).apply();
            group = (int) Math.abs(uuid.getLeastSignificantBits() % AB_TESTING_GROUP_COUNT) + 1;
            userPreferences.edit().putInt(USER_PERFS_AB_TESTING_GROUP, group).apply();
        }
        return group;
    }

    @Override
    public void addRecentEmoji(String emoji) {
        RecentEmojis recentEmojis = new RecentEmojis(userPreferences.getString(USER_PREF_RECENT_EMOJIS, null));
        recentEmojis.addRecentEmoji(emoji);
        userPreferences.edit().putString(USER_PREF_RECENT_EMOJIS, recentEmojis.getJson()).apply();
    }

    @Override
    public List<String> getRecentEmojis() {
        return new RecentEmojis(userPreferences.getString(USER_PREF_RECENT_EMOJIS, null)).getRecentEmojis();
    }

    @Override
    public void setUnsupportedEmoji(Collection<String> emoji, int version) {
        JSONArray array = new JSONArray();
        for (String e : emoji) {
            array.put(e);
        }
        userPreferences.edit()
            .putString(USER_PREF_UNSUPPORTED_EMOJIS, array.toString())
            .putInt(USER_PREF_UNSUPPORTED_EMOJIS_CHECKED, version)
            .apply();
    }

    @Override
    public Set<String> getUnsupportedEmojis() {
        String json = userPreferences.getString(USER_PREF_UNSUPPORTED_EMOJIS, null);
        Set<String> unsupportedEmojis = new HashSet<>();
        if (!StringUtils.isBlank(json)) {
            try {
                JSONArray jsonArray = new JSONArray(json);
                for (int i = 0; i < jsonArray.length(); i++) {
                    unsupportedEmojis.add(jsonArray.getString(i));
                }
            } catch (JSONException e) {
                // ignore
            }
        }
        return unsupportedEmojis;
    }

    @Override
    public boolean hasCheckedForUnsupportedEmojis(int version) {
        return userPreferences.getInt(USER_PREF_UNSUPPORTED_EMOJIS_CHECKED, 0) >= version;
    }

    @Override
<<<<<<< HEAD
    public boolean hasShareContactsEnabled() {
        return userPreferences.getBoolean(context.getString(R.string.pref_share_contacts_key), false);
    }

    @Override
    public void setShareContactsEnabled(boolean enabled) {
        userPreferences.edit().putBoolean(context.getString(R.string.pref_share_contacts_key), enabled).apply();
    }

=======
    public long getLastEphemeralValue() {
        return userPreferences.getLong(USER_PREF_LAST_EPHEMERAL_VALUE, 0);
    }

    @Override
    public void setLastEphemeralValue(long value) {
        userPreferences.edit().putLong(USER_PREF_LAST_EPHEMERAL_VALUE, value).apply();
    }
>>>>>>> 9b5f4c9e
}<|MERGE_RESOLUTION|>--- conflicted
+++ resolved
@@ -353,7 +353,6 @@
     }
 
     @Override
-<<<<<<< HEAD
     public boolean hasShareContactsEnabled() {
         return userPreferences.getBoolean(context.getString(R.string.pref_share_contacts_key), false);
     }
@@ -363,7 +362,7 @@
         userPreferences.edit().putBoolean(context.getString(R.string.pref_share_contacts_key), enabled).apply();
     }
 
-=======
+    @Override
     public long getLastEphemeralValue() {
         return userPreferences.getLong(USER_PREF_LAST_EPHEMERAL_VALUE, 0);
     }
@@ -372,5 +371,4 @@
     public void setLastEphemeralValue(long value) {
         userPreferences.edit().putLong(USER_PREF_LAST_EPHEMERAL_VALUE, value).apply();
     }
->>>>>>> 9b5f4c9e
 }