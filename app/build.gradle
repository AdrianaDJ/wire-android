apply plugin: 'com.android.application'
apply plugin: 'kotlin-android'
apply plugin: 'jp.leafytree.android-scala'
apply plugin: 'hugo'
apply plugin: 'com.mutualmobile.gradle.plugins.dexinfo'
apply from: 'config/quality.gradle'


repositories {
    flatDir {
        dirs 'libs'
    }
}

ext {
    majorVersion = "3.30."

    scalaMajorVersion = '2.11'
    scalaVersion = scalaMajorVersion + '.12'

    supportLibVersion = '27.1.1'
    playServicesVersion = '15.0.1'
    audioVersion = System.getenv("AUDIO_VERSION") ?: '1.209.0@aar'
    stethoVersion = '1.5.0'
    zMessagingDevVersion = "141.0.2261-DEV"
    paging_version = "1.0.0"
    // Release version number must be like this X.0(.Y)
<<<<<<< HEAD
    zMessagingReleaseVersion = System.getenv("ZMESSAGING_VERSION") ?: '141.0.2261@aar'
=======
    zMessagingReleaseVersion = System.getenv("ZMESSAGING_VERSION") ?: '141.0.2260@aar'
>>>>>>> b63aeaed

    avsVersion = '4.9.170@aar'
    avsInternalVersion = avsVersion //leave this here in case we want to test specific AVS versions on internal
    avsName = 'avs'
    avsGroup = 'com.wire'

    // proprietary avs artifact configuration
    customAvsVersion = '4.9.9@aar'
    customAvsInternalVersion = customAvsVersion
    customAvsName = 'avs'
    customAvsGroup = 'com.wearezeta.avs'
}

if (project.file('user.gradle').exists()) {
    apply from: "user.gradle"
}

task copyCustomResources(type: Copy) {
    if (!customConfig.exists() || gradle.startParameter.taskNames.contains("clean")) {
        return
    }

    def iconFolder = (config.iconFolder ?: 'icons')
    def targetResFolder = "$rootDir/app/src/main/res"
    def iconSubfolders = [
            'ldpi': 'drawable-ldpi',
            'mdpi': 'drawable-mdpi',
            'hdpi': 'drawable-hdpi',
            'xhdpi': 'drawable-xhdpi',
            'xxhdpi': 'drawable-xxhdpi',
            'xxxhdpi': 'drawable-xxxhdpi'
    ]

    def resources = [
            "ic_launcher_wire.png" : (config.launcherIcon ?: '')
    ]

    resources.findAll { targetFileName, sourceFileName -> !sourceFileName.empty }
            .collectEntries { targetFileName, sourceFileName ->
                iconSubfolders.collectEntries { sourceSub, targetSub ->
                    [(customDir + '/' + iconFolder + '/' + sourceSub + '/' + sourceFileName) : [(targetResFolder + '/' + targetSub),  targetFileName]]
                }
            }
            .each { sourcePath, targetPath ->
                def source = file(sourcePath)
                assert source.exists()
                copy {
                    from source
                    rename { String filename -> return targetPath[1] }
                    into file(targetPath[0])
                }
                project.logger.info("Copied $sourcePath to ${targetPath[0]}/${targetPath[1]}")
            }

    copy {
        from file(customDir + '/strings/strings.xml') into file(targetResFolder + '/values')
        from file(customDir + '/strings/strings_no_translate.xml') into file(targetResFolder + '/values')
    }

    config.languages.each { code ->
        def targetStringDir = "$targetResFolder/values-$code"
        copy {
            mkdir targetStringDir
            from file("$customDir/strings/$code/strings.xml") into file(targetStringDir)
        }
    }
}

android {
    //Trigger the licenseFormat task at least once in any compile phase
    applicationVariants.all { variant ->
        variant.javaCompiler.dependsOn(rootProject.licenseFormat)
    }

    preBuild.dependsOn(copyCustomResources)

    compileSdkVersion = 27
    buildToolsVersion = '28.0.3'

    defaultConfig {
        minSdkVersion rootProject.ext.minSdkVersion
        targetSdkVersion rootProject.ext.targetSdkVersion
        versionCode System.getenv("BUILD_NUMBER") as Integer ?: 99999
        versionName majorVersion + android.defaultConfig.versionCode
        applicationId "com.waz.zclient"
        testInstrumentationRunner "com.waz.background.TestRunner"
        manifestPlaceholders = [customURLScheme: config.custom_url_scheme]

        buildConfigField 'Integer', 'MAX_ACCOUNTS',               "$config.maxAccounts"
        buildConfigField 'String',  'BACKEND_URL',                "\"$config.backendUrl\""
        buildConfigField 'String',  'WEBSOCKET_URL',              "\"$config.websocketUrl\""
        buildConfigField 'boolean', 'ACCOUNT_CREATION_ENABLED',   "$config.allow_account_creation"
        buildConfigField 'String',  'SUPPORT_EMAIL',              "\"$config.supportEmail\""
        buildConfigField 'String',  'FIREBASE_PUSH_SENDER_ID',    "\"$config.firebasePushSenderId\""
        buildConfigField 'String',  'FIREBASE_APP_ID',            "\"$config.firebaseAppId\""
        buildConfigField 'String',  'FIREBASE_API_KEY',           "\"$config.firebaseApiKey\""
        buildConfigField 'boolean', 'ENABLE_BLACKLIST',           "$config.enableBlacklist"
        buildConfigField 'String',  'BLACKLIST_HOST',             "\"$config.blacklistHost\""
        buildConfigField 'String',  'CERTIFICATE_PIN_DOMAIN',     "\"$config.certificatePin.domain\""
        buildConfigField 'String',  'CERTIFICATE_PIN_BYTES',      "\"$config.certificatePin.certificate\""
        buildConfigField 'boolean',  'SUBMIT_CRASH_REPORTS',      "$config.submitCrashReports"
        buildConfigField 'boolean',  'ALLOW_MARKETING_COMMUNICATION',      "$config.allowMarketingCommunication"
        buildConfigField 'boolean', 'ALLOW_CHANGE_OF_EMAIL',      "$config.allowChangeOfEmail"
        buildConfigField 'String', 'CUSTOM_URL_SCHEME',           "\"$config.custom_url_scheme\""
    }

    packagingOptions {
        // Need to exclude all armeabi/mips libs
        // as not all of our libs support these architectures
        exclude 'lib/armeabi/libgnustl_shared.so'
        exclude 'lib/armeabi/libspotify_embedded_shared.so'
        exclude 'lib/armeabi/libspotify_sdk.so'
        exclude 'lib/mips/librs.blur.so'
        exclude 'lib/mips/librs.decode.so'
        exclude 'lib/mips/librsjni.so'
        exclude 'lib/mips/libRSSupport.so'
        exclude 'lib/arm64-v8a/libjnidispatch.so'
        exclude 'lib/armeabi/libjnidispatch.so'
        exclude 'lib/mips/libjnidispatch.so'
        exclude 'lib/mips64/libjnidispatch.so'
        exclude 'lib/x86_64/libjnidispatch.so'
    }

    testOptions {
        unitTests.returnDefaultValues = true
        unitTests.all {
            // All the usual Gradle options.
            testLogging {
                events "passed", "skipped", "failed", "standardOut", "standardError"
                outputs.upToDateWhen { false }
                showStandardStreams = true
            }
        }
    }

    compileOptions {
        compileSdkVersion rootProject.ext.compileSdkVersion
        buildToolsVersion rootProject.ext.buildToolsVersion
    }

    if (file("signing.gradle").exists()) {
        apply from: 'signing.gradle'
    }

    dexOptions {
        preDexLibraries false
        javaMaxHeapSize '4g'
    }

    buildTypes {
        release {
            proguardFiles 'proguard-android-optimize-wire.txt', 'proguard-rules.txt'
            minifyEnabled true
            multiDexEnabled true
            shrinkResources true
            manifestPlaceholders = [applicationVmSafeMode: "false",
                                    localyticsGcmSenderId: "\\ 826316279849"]
        }

        debug {
            // To get debugging properly working again - https://code.google.com/p/android/issues/detail?id=177480
            testCoverageEnabled = System.getenv("JOB_NAME") == "full-test-coverage"
            versionNameSuffix = " " + getDate()
            multiDexEnabled true
            manifestPlaceholders = [applicationVmSafeMode: "true",
                                    localyticsGcmSenderId: "\\ 826316279849"]
            signingConfig signingConfigs.debug
        }
    }

    flavorDimensions "default"

    productFlavors {
        dev {
            applicationId "com.waz.zclient.dev"
            versionName majorVersion + android.defaultConfig.versionCode + "-dev"
            manifestPlaceholders = [applicationLabel       : "Wire Dev",
                                    applicationIcon        : "@drawable/ic_launcher_wire_dev",
                                    sharedUserId           : "",
                                    internal_features      : "true"]
            buildConfigField 'boolean', 'DEVELOPER_FEATURES_ENABLED', 'true'
            buildConfigField 'boolean', 'LOGGING_ENABLED',        'true'
            buildConfigField 'boolean', 'SAFE_LOGGING',     'false'
        }

        candidate {
            applicationId "com.wire.candidate"
            versionName majorVersion + android.defaultConfig.versionCode + "-candidate"
            manifestPlaceholders = [applicationLabel       : "Wire Candidate",
                                    applicationIcon        : "@drawable/ic_launcher_wire_candidate",
                                    sharedUserId           : "",
                                    internal_features      : "false"]

            buildConfigField 'boolean', 'DEVELOPER_FEATURES_ENABLED', 'true'
            buildConfigField 'boolean', 'LOGGING_ENABLED',        "$config.loggingEnabled"
            buildConfigField 'boolean', 'SAFE_LOGGING',     'true'
        }

        prod {
            applicationId config.applicationId
            manifestPlaceholders = [applicationLabel       : config.appName,
                                    applicationIcon        : "@drawable/ic_launcher_wire",
                                    sharedUserId           : config.userId,
                                    internal_features      : "false"]

            buildConfigField 'boolean', 'DEVELOPER_FEATURES_ENABLED', 'false'
            buildConfigField 'boolean', 'LOGGING_ENABLED',        "$config.loggingEnabled"
            buildConfigField 'boolean', 'SAFE_LOGGING',     'true'
        }

        internal {
            applicationId "com.wire.internal"
            versionName majorVersion + android.defaultConfig.versionCode + "-internal"
            manifestPlaceholders = [applicationLabel : "Wire Internal",
                                    applicationIcon  : "@drawable/ic_launcher_wire_internal",
                                    sharedUserId     : "",
                                    internal_features: "true"]

            buildConfigField 'boolean', 'DEVELOPER_FEATURES_ENABLED',    'true'
            buildConfigField 'boolean', 'LOGGING_ENABLED',        'true'
            buildConfigField 'boolean', 'SAFE_LOGGING',     'true'
        }

        experimental {
            applicationId "com.wire.x"
            versionName majorVersion + android.defaultConfig.versionCode + "-exp"
            manifestPlaceholders = [applicationLabel       : "Wire Exp",
                                    applicationIcon        : "@drawable/ic_launcher_wire_playground",
                                    sharedUserId           : "",
                                    internal_features      : "true"]

            buildConfigField 'boolean', 'DEVELOPER_FEATURES_ENABLED', 'true'
            buildConfigField 'boolean', 'LOGGING_ENABLED',        'true'
            buildConfigField 'boolean', 'SAFE_LOGGING',     'true'
        }
    }


    sourceSets {
        androidTest {
            java.srcDirs += ['build/generated/source/apt/androidTest/dev/debug']
            java.srcDirs += ['src/androidTest/kotlin']
        }

        test {
            scala.srcDirs += ['src/test/scala']
        }
    }

    /* to ignore error where multiple libs have this file */
    packagingOptions {
        exclude 'META-INF/services/javax.annotation.processing.Processor'
        exclude 'META-INF/LICENSE.txt'
        exclude 'META-INF/NOTICE.txt'
        exclude 'META-INF/DEPENDENCIES'
        exclude 'META-INF/LICENSE'
        exclude 'META-INF/NOTICE'
        exclude 'APK_LICENSE.txt'
        exclude 'LICENSE.txt'
    }

}

dexinfo {
    maxDepth 2
}

dependencies {
    implementation project(':lintlib')

    //    implementation fileTree(dir: 'libs', include: ['*.jar'])
    implementation "org.scala-lang:scala-library:$scalaVersion"
    implementation "org.scala-lang:scala-reflect:$scalaVersion"
    implementation "org.jetbrains.kotlin:kotlin-stdlib-jdk7:$kotlinVersion"

    //wire libraries:
    implementation "com.wire:audio-notifications:$audioVersion"
    //don't include wire translations for custom builds
    if (customRepository.isEmpty() || token.isEmpty()) {
        implementation 'com.wire:wiretranslations:1.+'
    }

    // TODO  Nasty hack to be able to build add only one wire-core flavor to the build

    // TODO  (I know, it sucks, will think of a better way to do this, and we need this

    // TODO   when there are different SE APIs in dev vs internal/prod)
    boolean internal = true
    for (String taskName : gradle.startParameter.taskNames) {
        if (taskName.contains("Prod") || taskName.contains("Candidate")) {
            internal = false
            break
        }
    }

    // For using local files in app/libs
    //implementation (name:'avs', ext:'aar')
    //implementation (name:'audio-notifications', ext:'aar')
    //implementation (name:'zmessaging-android', ext:'aar')

    implementation "$avsGroup:$avsName:${internal ? avsInternalVersion : avsVersion}"
    implementation("com.wire:zmessaging-android:${internal ? zMessagingDevVersion : zMessagingReleaseVersion}") {
        transitive = true
    }

    //support libraries
    implementation 'com.android.support:multidex:1.0.3'
    implementation "com.android.support:support-v4:$supportLibVersion"
    implementation "com.android.support:support-v13:$supportLibVersion"
    implementation "com.android.support:design:$supportLibVersion"
    implementation "com.android.support:appcompat-v7:$supportLibVersion"
    implementation "com.android.support:recyclerview-v7:$supportLibVersion"
    implementation "com.android.support:preference-v7:$supportLibVersion"
    implementation "com.android.support:cardview-v7:$supportLibVersion"
    implementation "com.android.support:gridlayout-v7:$supportLibVersion"
    implementation "com.android.support:support-annotations:$supportLibVersion"
    implementation "com.android.support:cardview-v7:$supportLibVersion"
    implementation 'com.android.support.constraint:constraint-layout:1.1.3'
    implementation "android.arch.paging:runtime:$paging_version"

    // Play services
    implementation "com.google.android.gms:play-services-base:$playServicesVersion"
    implementation "com.google.android.gms:play-services-maps:$playServicesVersion"
    implementation "com.google.android.gms:play-services-location:$playServicesVersion"
    implementation "com.google.android.gms:play-services-gcm:$playServicesVersion"
    implementation 'com.google.firebase:firebase-messaging:17.3.0'

    //WorkManager
    def work_version = "1.0.0-alpha13"
    implementation "android.arch.work:work-runtime:$work_version"

    //third party libraries
    implementation 'com.evernote:android-job:1.2.6'
    implementation 'com.jakewharton.timber:timber:4.7.0'
    implementation 'com.jakewharton.threetenabp:threetenabp:1.1.0'
    implementation 'com.facebook.rebound:rebound:0.3.8'
    implementation 'com.atlassian.commonmark:commonmark:0.11.0'
    implementation 'net.java.dev.jna:jna:4.4.0@aar'
    devImplementation "com.facebook.stetho:stetho:$stethoVersion"
    experimentalImplementation "com.facebook.stetho:stetho:$stethoVersion"
    internalImplementation "com.facebook.stetho:stetho:$stethoVersion"

    // Test dependencies
    testImplementation 'junit:junit:4.12'
    testImplementation("org.scalatest:scalatest_$scalaMajorVersion:2.2.6") {
        exclude module: 'scala-library'
    }
    testImplementation 'org.mockito:mockito-core:1.10.19'
    //The dexmaker stuff is needed for Mockito to work completely
    testImplementation 'com.crittercism.dexmaker:dexmaker:1.4'
    testImplementation 'com.crittercism.dexmaker:dexmaker-dx:1.4'
    testImplementation 'com.crittercism.dexmaker:dexmaker-mockito:1.4'
    testImplementation "android.arch.paging:common:$paging_version"

    androidTestImplementation 'junit:junit:4.12'
    androidTestImplementation 'org.mockito:mockito-core:1.10.19'
    androidTestImplementation 'com.android.support.test:runner:1.0.2'
    androidTestImplementation 'com.android.support.test:rules:1.0.2'

    //The dexmaker stuff is needed for Mockito to work completely
    androidTestImplementation 'com.crittercism.dexmaker:dexmaker:1.4'
    androidTestImplementation 'com.crittercism.dexmaker:dexmaker-dx:1.4'
    androidTestImplementation 'com.crittercism.dexmaker:dexmaker-mockito:1.4'
    androidTestImplementation "android.arch.work:work-testing:$work_version"

    ScalaCompileOptions.metaClass.daemonServer = true
    ScalaCompileOptions.metaClass.fork = true
    ScalaCompileOptions.metaClass.useAnt = false
    ScalaCompileOptions.metaClass.useCompileDaemon = false
}

tasks.withType(ScalaCompile) {
    scalaCompileOptions.additionalParameters = [
        "-feature",
        "-Xfuture",
        "-Xfatal-warnings",
        "-deprecation",
        "-Ywarn-unused-import",
        "-encoding",
        "UTF-8"]
}

static def getDate() {
    def date = new Date()
    def formattedDate = date.format('MM/dd HH:mm:ss')
    return formattedDate
}

def getApiKey(String property) {
    if (file("$projectDir/api-keys.properties").exists()) {
        Properties properties = new Properties()
        properties.load(new FileInputStream("$projectDir/api-keys.properties"))
        return properties.getProperty(property)
    } else {
        return UUID.randomUUID().toString().replaceAll("-", "")
    }
}

//add pretty naming to apk filename
android.applicationVariants.all { variant ->
    def appName
    //Check if an applicationName property is supplied; if not use the name of the parent project.
    if (project.hasProperty("applicationName")) {
        appName = applicationName
    } else {
        appName = "wire"
    }

    variant.outputs.each { output ->
        def newApkName
        newApkName = "${appName}-${output.baseName}-${majorVersion}${android.defaultConfig.versionCode}.apk"

        output.outputFileName = new File("../..", newApkName)
    }
}<|MERGE_RESOLUTION|>--- conflicted
+++ resolved
@@ -25,11 +25,7 @@
     zMessagingDevVersion = "141.0.2261-DEV"
     paging_version = "1.0.0"
     // Release version number must be like this X.0(.Y)
-<<<<<<< HEAD
     zMessagingReleaseVersion = System.getenv("ZMESSAGING_VERSION") ?: '141.0.2261@aar'
-=======
-    zMessagingReleaseVersion = System.getenv("ZMESSAGING_VERSION") ?: '141.0.2260@aar'
->>>>>>> b63aeaed
 
     avsVersion = '4.9.170@aar'
     avsInternalVersion = avsVersion //leave this here in case we want to test specific AVS versions on internal
