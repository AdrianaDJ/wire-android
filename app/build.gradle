apply plugin: 'com.android.application'
apply plugin: 'kotlin-android'
apply plugin: 'kotlin-android-extensions'
apply plugin: 'jp.leafytree.android-scala'
apply plugin: 'hugo'
apply plugin: 'com.mutualmobile.gradle.plugins.dexinfo'
apply from: 'config/quality.gradle'


repositories {
    flatDir {
        dirs 'libs'
    }
}

ext {
<<<<<<< HEAD
    majorVersion = "3.34."
=======
    majorVersion = "3.35."
>>>>>>> daec6f7a

    scalaMajorVersion = '2.11'
    scalaVersion = scalaMajorVersion + '.12'

    supportLibVersion = '27.1.1'
    playServicesVersion = '15.0.1'
    audioVersion = System.getenv("AUDIO_VERSION") ?: '1.209.0@aar'
    stethoVersion = '1.5.0'
<<<<<<< HEAD
    zMessagingVersion = "141.1.16"
=======
    zMessagingVersion = "142.0.2296"
>>>>>>> daec6f7a
    paging_version = "1.0.0"

    avsVersion = '4.9.12@aar'
    avsInternalVersion = avsVersion //leave this here in case we want to test specific AVS versions on internal
    avsName = 'avs'
    avsGroup = 'com.wire'

    // proprietary avs artifact configuration
<<<<<<< HEAD
    customAvsVersion = '5.0.26@aar'
=======
    customAvsVersion = '5.0.28@aar'
>>>>>>> daec6f7a
    customAvsInternalVersion = customAvsVersion
    customAvsName = 'avs'
    customAvsGroup = 'com.wearezeta.avs'

    zMessagingDevVersion = System.getenv("LOCAL_ZMESSAGING_VERSION") ?: ((System.getenv("ZMESSAGING_VERSION") ?: zMessagingVersion) + buildSuffixForVersion(zMessagingVersion))
    zMessagingReleaseVersion = System.getenv("LOCAL_ZMESSAGING_VERSION") ?: ((System.getenv("ZMESSAGING_VERSION") ?: zMessagingVersion) + '@aar')
}

if (project.file('user.gradle').exists()) {
    apply from: "user.gradle"
}

task copyCustomResources(type: Copy) {
    if (!customConfig.exists() || gradle.startParameter.taskNames.contains("clean")) {
        return
    }

    def iconFolder = (config.iconFolder ?: 'icons')
    def targetResFolder = "$rootDir/app/src/main/res"
    def iconSubfolders = [
            'ldpi': 'drawable-ldpi',
            'mdpi': 'drawable-mdpi',
            'hdpi': 'drawable-hdpi',
            'xhdpi': 'drawable-xhdpi',
            'xxhdpi': 'drawable-xxhdpi',
            'xxxhdpi': 'drawable-xxxhdpi'
    ]

    def resources = [
            "ic_launcher_wire.png" : (config.launcherIcon ?: '')
    ]

    resources.findAll { targetFileName, sourceFileName -> !sourceFileName.empty }
            .collectEntries { targetFileName, sourceFileName ->
                iconSubfolders.collectEntries { sourceSub, targetSub ->
                    [(customDir + '/' + iconFolder + '/' + sourceSub + '/' + sourceFileName) : [(targetResFolder + '/' + targetSub),  targetFileName]]
                }
            }
            .each { sourcePath, targetPath ->
                def source = file(sourcePath)
                assert source.exists()
                copy {
                    from source
                    rename { String filename -> return targetPath[1] }
                    into file(targetPath[0])
                }
                project.logger.info("Copied $sourcePath to ${targetPath[0]}/${targetPath[1]}")
            }

    copy {
        from file(customDir + '/strings/strings.xml') into file(targetResFolder + '/values')
        from file(customDir + '/strings/strings_no_translate.xml') into file(targetResFolder + '/values')
    }

    config.languages.each { code ->
        def targetStringDir = "$targetResFolder/values-$code"
        copy {
            mkdir targetStringDir
            from file("$customDir/strings/$code/strings.xml") into file(targetStringDir)
        }
    }
}

android {
    //Trigger the licenseFormat task at least once in any compile phase
    applicationVariants.all { variant ->
        variant.javaCompiler.dependsOn(rootProject.licenseFormat)
    }

    preBuild.dependsOn(copyCustomResources)

    compileSdkVersion = 27
    buildToolsVersion = '28.0.3'

    defaultConfig {
        minSdkVersion rootProject.ext.minSdkVersion
        targetSdkVersion rootProject.ext.targetSdkVersion
        versionCode System.getenv("BUILD_NUMBER") as Integer ?: 99999
        versionName majorVersion + android.defaultConfig.versionCode
        applicationId "com.waz.zclient"
        testInstrumentationRunner "com.waz.background.TestRunner"
        manifestPlaceholders = [customURLScheme: config.custom_url_scheme]

        buildConfigField 'Integer', 'MAX_ACCOUNTS',               "$config.maxAccounts"
        buildConfigField 'String',  'BACKEND_URL',                "\"$config.backendUrl\""
        buildConfigField 'String',  'WEBSOCKET_URL',              "\"$config.websocketUrl\""
        buildConfigField 'boolean', 'ACCOUNT_CREATION_ENABLED',   "$config.allow_account_creation"
        buildConfigField 'boolean',  'ALLOW_SSO',                    "$config.allowSSO"
        buildConfigField 'String',  'SUPPORT_EMAIL',              "\"$config.supportEmail\""
        buildConfigField 'String',  'FIREBASE_PUSH_SENDER_ID',    "\"$config.firebasePushSenderId\""
        buildConfigField 'String',  'FIREBASE_APP_ID',            "\"$config.firebaseAppId\""
        buildConfigField 'String',  'FIREBASE_API_KEY',           "\"$config.firebaseApiKey\""
        buildConfigField 'boolean', 'ENABLE_BLACKLIST',           "$config.enableBlacklist"
        buildConfigField 'String',  'BLACKLIST_HOST',             "\"$config.blacklistHost\""
        buildConfigField 'String',  'CERTIFICATE_PIN_DOMAIN',     "\"$config.certificatePin.domain\""
        buildConfigField 'String',  'CERTIFICATE_PIN_BYTES',      "\"$config.certificatePin.certificate\""
        buildConfigField 'boolean', 'SUBMIT_CRASH_REPORTS',       "$config.submitCrashReports"
        buildConfigField 'boolean', 'ALLOW_MARKETING_COMMUNICATION', "$config.allowMarketingCommunication"
        buildConfigField 'boolean', 'ALLOW_CHANGE_OF_EMAIL',      "$config.allowChangeOfEmail"
        buildConfigField 'String',  'CUSTOM_URL_SCHEME',          "\"$config.custom_url_scheme\""
        buildConfigField 'Integer', 'NEW_PASSWORD_MINIMUM_LENGTH', "$config.new_password_minimum_length"
        buildConfigField 'Integer', 'NEW_PASSWORD_MAXIMUM_LENGTH', "$config.new_password_maximum_length"
        buildConfigField 'String',  'TEAMS_URL',                   "\"$config.teamsUrl\""
        buildConfigField 'String',  'ACCOUNTS_URL',                "\"$config.accountsUrl\""
        buildConfigField 'String',  'WEBSITE_URL',                 "\"$config.websiteUrl\""
    }

    packagingOptions {
        // Need to exclude all armeabi/mips libs
        // as not all of our libs support these architectures
        exclude 'lib/armeabi/libgnustl_shared.so'
        exclude 'lib/armeabi/libspotify_embedded_shared.so'
        exclude 'lib/armeabi/libspotify_sdk.so'
        exclude 'lib/mips/librs.blur.so'
        exclude 'lib/mips/librs.decode.so'
        exclude 'lib/mips/librsjni.so'
        exclude 'lib/mips/libRSSupport.so'
        exclude 'lib/arm64-v8a/libjnidispatch.so'
        exclude 'lib/armeabi/libjnidispatch.so'
        exclude 'lib/mips/libjnidispatch.so'
        exclude 'lib/mips64/libjnidispatch.so'
        exclude 'lib/x86_64/libjnidispatch.so'
    }

    testOptions {
        unitTests.returnDefaultValues = true
        unitTests.all {
            // All the usual Gradle options.
            testLogging {
                events "passed", "skipped", "failed", "standardOut", "standardError"
                outputs.upToDateWhen { false }
                showStandardStreams = true
            }
        }
    }

    compileOptions {
        compileSdkVersion rootProject.ext.compileSdkVersion
        buildToolsVersion rootProject.ext.buildToolsVersion
    }

    if (file("signing.gradle").exists()) {
        apply from: 'signing.gradle'
    }

    dexOptions {
        preDexLibraries false
        javaMaxHeapSize '4g'
    }

    buildTypes {
        release {
            proguardFiles 'proguard-android-optimize-wire.txt', 'proguard-rules.txt'
            minifyEnabled true
            multiDexEnabled true
            shrinkResources true
            manifestPlaceholders = [applicationVmSafeMode: "false",
                                    localyticsGcmSenderId: "\\ 826316279849"]
        }

        debug {
            // To get debugging properly working again - https://code.google.com/p/android/issues/detail?id=177480
            testCoverageEnabled = System.getenv("JOB_NAME") == "full-test-coverage"
            versionNameSuffix = " " + getDate()
            multiDexEnabled true
            manifestPlaceholders = [applicationVmSafeMode: "true",
                                    localyticsGcmSenderId: "\\ 826316279849"]
            signingConfig signingConfigs.debug
        }
    }

    flavorDimensions "default"

    productFlavors {
        dev {
            applicationId "com.waz.zclient.dev"
            versionName majorVersion + android.defaultConfig.versionCode + "-dev"
            manifestPlaceholders = [applicationLabel       : "Wire Dev",
                                    applicationIcon        : "@drawable/ic_launcher_wire_dev",
                                    sharedUserId           : "",
                                    internal_features      : "true"]
            buildConfigField 'boolean', 'DEVELOPER_FEATURES_ENABLED', 'true'
            buildConfigField 'boolean', 'LOGGING_ENABLED',        'true'
            buildConfigField 'boolean', 'SAFE_LOGGING',     'false'
        }

        candidate {
            applicationId "com.wire.candidate"
            versionName majorVersion + android.defaultConfig.versionCode + "-candidate"
            manifestPlaceholders = [applicationLabel       : "Wire Candidate",
                                    applicationIcon        : "@drawable/ic_launcher_wire_candidate",
                                    sharedUserId           : "",
                                    internal_features      : "false"]

            buildConfigField 'boolean', 'DEVELOPER_FEATURES_ENABLED', 'true'
            buildConfigField 'boolean', 'LOGGING_ENABLED',        "$config.loggingEnabled"
            buildConfigField 'boolean', 'SAFE_LOGGING',     'true'
        }

        prod {
            applicationId config.applicationId
            manifestPlaceholders = [applicationLabel       : config.appName,
                                    applicationIcon        : "@drawable/ic_launcher_wire",
                                    sharedUserId           : config.userId,
                                    internal_features      : "false"]

            buildConfigField 'boolean', 'DEVELOPER_FEATURES_ENABLED', 'false'
            buildConfigField 'boolean', 'LOGGING_ENABLED',        "$config.loggingEnabled"
            buildConfigField 'boolean', 'SAFE_LOGGING',     'true'
        }

        internal {
            applicationId "com.wire.internal"
            versionName majorVersion + android.defaultConfig.versionCode + "-internal"
            manifestPlaceholders = [applicationLabel : "Wire Internal",
                                    applicationIcon  : "@drawable/ic_launcher_wire_internal",
                                    sharedUserId     : "",
                                    internal_features: "true"]

            buildConfigField 'boolean', 'DEVELOPER_FEATURES_ENABLED',    'true'
            buildConfigField 'boolean', 'LOGGING_ENABLED',        'true'
            buildConfigField 'boolean', 'SAFE_LOGGING',     'true'
        }

        experimental {
            applicationId "com.wire.x"
            versionName majorVersion + android.defaultConfig.versionCode + "-exp"
            manifestPlaceholders = [applicationLabel       : "Wire Exp",
                                    applicationIcon        : "@drawable/ic_launcher_wire_playground",
                                    sharedUserId           : "",
                                    internal_features      : "true"]

            buildConfigField 'boolean', 'DEVELOPER_FEATURES_ENABLED', 'true'
            buildConfigField 'boolean', 'LOGGING_ENABLED',        'true'
            buildConfigField 'boolean', 'SAFE_LOGGING',     'true'
        }
    }


    sourceSets {
        androidTest {
            java.srcDirs += ['build/generated/source/apt/androidTest/dev/debug']
            java.srcDirs += ['src/androidTest/kotlin']
        }

        test {
            scala.srcDirs += ['src/test/scala']
        }
    }

    /* to ignore error where multiple libs have this file */
    packagingOptions {
        exclude 'META-INF/services/javax.annotation.processing.Processor'
        exclude 'META-INF/LICENSE.txt'
        exclude 'META-INF/NOTICE.txt'
        exclude 'META-INF/DEPENDENCIES'
        exclude 'META-INF/LICENSE'
        exclude 'META-INF/NOTICE'
        exclude 'APK_LICENSE.txt'
        exclude 'LICENSE.txt'
    }

}

dexinfo {
    maxDepth 2
}

dependencies {
    implementation project(':lintlib')

    //    implementation fileTree(dir: 'libs', include: ['*.jar'])
    implementation "org.scala-lang:scala-library:$scalaVersion"
    implementation "org.scala-lang:scala-reflect:$scalaVersion"
    implementation "org.jetbrains.kotlin:kotlin-stdlib-jdk7:$kotlinVersion"

    //wire libraries:
    implementation "com.wire:audio-notifications:$audioVersion"
    //don't include wire translations for custom builds
    if (customRepository.isEmpty() || token.isEmpty()) {
        implementation 'com.wire:wiretranslations:1.+'
    }

    // TODO  Nasty hack to be able to build add only one wire-core flavor to the build

    // TODO  (I know, it sucks, will think of a better way to do this, and we need this

    // TODO   when there are different SE APIs in dev vs internal/prod)
    boolean internal = true
    for (String taskName : gradle.startParameter.taskNames) {
        if (taskName.contains("Prod") || taskName.contains("Candidate") || taskName == "aPR") {
            internal = false
            break
        }
    }

    // For using local files in app/libs
    //implementation (name:'avs', ext:'aar')
    //implementation (name:'audio-notifications', ext:'aar')
    //implementation (name:'zmessaging-android', ext:'aar')

    implementation "$avsGroup:$avsName:${internal ? avsInternalVersion : avsVersion}"
    implementation("com.wire:zmessaging-android:${internal ? zMessagingDevVersion : zMessagingReleaseVersion}") {
        transitive = true
    }

    //support libraries
    implementation 'com.android.support:multidex:1.0.3'
    implementation "com.android.support:support-v4:$supportLibVersion"
    implementation "com.android.support:support-v13:$supportLibVersion"
    implementation "com.android.support:design:$supportLibVersion"
    implementation "com.android.support:appcompat-v7:$supportLibVersion"
    implementation "com.android.support:recyclerview-v7:$supportLibVersion"
    implementation "com.android.support:preference-v7:$supportLibVersion"
    implementation "com.android.support:cardview-v7:$supportLibVersion"
    implementation "com.android.support:gridlayout-v7:$supportLibVersion"
    implementation "com.android.support:support-annotations:$supportLibVersion"
    implementation "com.android.support:cardview-v7:$supportLibVersion"
    implementation 'com.android.support.constraint:constraint-layout:1.1.3'
    implementation "android.arch.paging:runtime:$paging_version"
    implementation "com.android.support:exifinterface:$supportLibVersion"
    implementation "com.android.support:support-media-compat:$supportLibVersion"

    // Play services
    implementation "com.google.android.gms:play-services-base:$playServicesVersion"
    implementation "com.google.android.gms:play-services-maps:$playServicesVersion"
    implementation "com.google.android.gms:play-services-location:$playServicesVersion"
    implementation "com.google.android.gms:play-services-gcm:$playServicesVersion"
    implementation ('com.google.firebase:firebase-messaging:17.3.0') {
        exclude group: 'com.google.firebase', module: 'firebase-analytics'
        exclude group: 'com.google.firebase', module: 'firebase-measurement-connector'
    }

    //WorkManager
    def work_version = "1.0.0-alpha13"
    implementation "android.arch.work:work-runtime:$work_version"

    //third party libraries
    implementation 'io.reactivex.rxjava2:rxkotlin:2.3.0'
    implementation 'io.reactivex.rxjava2:rxandroid:2.1.1'
    implementation 'com.evernote:android-job:1.2.6'
    implementation 'com.jakewharton.timber:timber:4.7.0'
    implementation 'com.jakewharton.threetenabp:threetenabp:1.1.0'
    implementation 'com.facebook.rebound:rebound:0.3.8'
    implementation 'com.atlassian.commonmark:commonmark:0.11.0'
    implementation 'net.java.dev.jna:jna:4.4.0@aar'
    devImplementation "com.facebook.stetho:stetho:$stethoVersion"
    experimentalImplementation "com.facebook.stetho:stetho:$stethoVersion"
    internalImplementation "com.facebook.stetho:stetho:$stethoVersion"
    implementation "com.github.bumptech.glide:glide:4.8.0"
    annotationProcessor 'com.github.bumptech.glide:compiler:4.8.0'

    // Test dependencies
    testImplementation 'junit:junit:4.12'
    testImplementation("org.scalatest:scalatest_$scalaMajorVersion:2.2.6") {
        exclude module: 'scala-library'
    }
    testImplementation 'org.mockito:mockito-core:1.10.19'
    //The dexmaker stuff is needed for Mockito to work completely
    testImplementation 'com.crittercism.dexmaker:dexmaker:1.4'
    testImplementation 'com.crittercism.dexmaker:dexmaker-dx:1.4'
    testImplementation 'com.crittercism.dexmaker:dexmaker-mockito:1.4'
    testImplementation "android.arch.paging:common:$paging_version"

    androidTestImplementation 'junit:junit:4.12'
    androidTestImplementation 'org.mockito:mockito-core:1.10.19'
    androidTestImplementation 'com.android.support.test:runner:1.0.2'
    androidTestImplementation 'com.android.support.test:rules:1.0.2'

    //The dexmaker stuff is needed for Mockito to work completely
    androidTestImplementation 'com.crittercism.dexmaker:dexmaker:1.4'
    androidTestImplementation 'com.crittercism.dexmaker:dexmaker-dx:1.4'
    androidTestImplementation 'com.crittercism.dexmaker:dexmaker-mockito:1.4'
    androidTestImplementation "android.arch.work:work-testing:$work_version"

    androidTestImplementation 'junit:junit:4.12'
    androidTestImplementation 'org.mockito:mockito-core:1.10.19'
    androidTestImplementation 'com.android.support.test:runner:1.0.2'
    androidTestImplementation 'com.android.support.test:rules:1.0.2'

    ScalaCompileOptions.metaClass.daemonServer = true
    ScalaCompileOptions.metaClass.fork = true
    ScalaCompileOptions.metaClass.useAnt = false
    ScalaCompileOptions.metaClass.useCompileDaemon = false
}

tasks.withType(ScalaCompile) {
    scalaCompileOptions.additionalParameters = [
        "-feature",
        "-Xfuture",
        "-Xfatal-warnings",
        "-deprecation",
        "-Ywarn-unused-import",
        "-encoding",
        "UTF-8"]
}

static def getDate() {
    def date = new Date()
    def formattedDate = date.format('MM/dd HH:mm:ss')
    return formattedDate
}

static def buildSuffixForVersion(String versionString) {
    if (versionString.matches("\\d+\\.\\d+\\.\\d+(-[.0-9a-zA-Z]+)")) "" else "-DEV"
}

//add pretty naming to apk filename
android.applicationVariants.all { variant ->
    def appName
    //Check if an applicationName property is supplied; if not use the name of the parent project.
    if (project.hasProperty("applicationName")) {
        appName = applicationName
    } else {
        appName = "wire"
    }

    variant.outputs.each { output ->
        def newApkName
        newApkName = "${appName}-${output.baseName}-${majorVersion}${android.defaultConfig.versionCode}.apk"

        output.outputFileName = new File("../..", newApkName)
    }
}<|MERGE_RESOLUTION|>--- conflicted
+++ resolved
@@ -14,11 +14,7 @@
 }
 
 ext {
-<<<<<<< HEAD
-    majorVersion = "3.34."
-=======
     majorVersion = "3.35."
->>>>>>> daec6f7a
 
     scalaMajorVersion = '2.11'
     scalaVersion = scalaMajorVersion + '.12'
@@ -27,11 +23,7 @@
     playServicesVersion = '15.0.1'
     audioVersion = System.getenv("AUDIO_VERSION") ?: '1.209.0@aar'
     stethoVersion = '1.5.0'
-<<<<<<< HEAD
-    zMessagingVersion = "141.1.16"
-=======
     zMessagingVersion = "142.0.2296"
->>>>>>> daec6f7a
     paging_version = "1.0.0"
 
     avsVersion = '4.9.12@aar'
@@ -40,11 +32,7 @@
     avsGroup = 'com.wire'
 
     // proprietary avs artifact configuration
-<<<<<<< HEAD
-    customAvsVersion = '5.0.26@aar'
-=======
     customAvsVersion = '5.0.28@aar'
->>>>>>> daec6f7a
     customAvsInternalVersion = customAvsVersion
     customAvsName = 'avs'
     customAvsGroup = 'com.wearezeta.avs'
